--- conflicted
+++ resolved
@@ -1,16 +1,8 @@
-<<<<<<< HEAD
-# IDE files
+# IDE Files
 .idea
 .vscode
 
 # Tarantool out files
-=======
-# IDE Files
-.idea
-.vscode
-
-# TT
->>>>>>> 280b0540
 .rocks
 /examples/customer/tarantool/data
 
