--- conflicted
+++ resolved
@@ -6,6 +6,8 @@
 	"time"
 
 	"github.com/google/uuid"
+	"github.com/mitchellh/mapstructure"
+
 	"github.com/tarantool/go-tarantool/v2"
 	"github.com/tarantool/go-tarantool/v2/pool"
 	"github.com/vmihailenco/msgpack/v5"
@@ -117,7 +119,6 @@
 	return fmt.Sprintf("%+v", alias(s))
 }
 
-<<<<<<< HEAD
 type vshardError struct {
 	BucketID       uint64  `msgpack:"bucket_id" mapstructure:"bucket_id"`
 	Reason         string  `msgpack:"reason"`
@@ -125,22 +126,11 @@
 	Type           string  `msgpack:"type"`
 	Message        string  `msgpack:"message"`
 	Name           string  `msgpack:"name"`
-	MasterUUID     *string `msgpack:"master_uuid" mapstructure:"master_uuid"`         // mapstructure cant decode to source uuid type
-	ReplicasetUUID *string `msgpack:"replicaset_uuid" mapstructure:"replicaset_uuid"` // mapstructure cant decode to source uuid type
-=======
-type StorageCallVShardError struct {
-	BucketID uint64 `msgpack:"bucket_id" mapstructure:"bucket_id"`
-	Reason   string `msgpack:"reason"`
-	Code     int    `msgpack:"code"`
-	Type     string `msgpack:"type"`
-	Message  string `msgpack:"message"`
-	Name     string `msgpack:"name"`
 	// These 3 fields below are send as string by vshard storage, so we decode them into string, not uuid.UUID type
 	// Example: 00000000-0000-0002-0002-000000000000
 	MasterUUID     string `msgpack:"master" mapstructure:"master"`
 	ReplicasetUUID string `msgpack:"replicaset" mapstructure:"replicaset"`
 	ReplicaUUID    string `msgpack:"replica" mapstructure:"replica"`
->>>>>>> 097ac242
 }
 
 func (s vshardError) Error() string {
@@ -234,9 +224,6 @@
 			return nil, nil, fmt.Errorf("got error on future.Get(): %w", err)
 		}
 
-<<<<<<< HEAD
-		r.log().Debugf(ctx, "got call result response data %v", resp.data)
-=======
 		r.log().Debugf(ctx, "Got call result response data %v", respData)
 
 		if len(respData) == 0 {
@@ -246,22 +233,11 @@
 			return nil, nil, fmt.Errorf("protocol violation %s: got empty response", vshardStorageClientCall)
 		}
 
-		if respData[0] == nil {
-			if len(respData) != 2 {
-				return nil, nil, fmt.Errorf("protocol violation %s: length is %d when respData[0] is nil", vshardStorageClientCall, len(respData))
-			}
->>>>>>> 097ac242
-
 		if resp.vshardError != nil {
 			vshardErr := resp.vshardError
 
-<<<<<<< HEAD
 			switch vshardErr.Name {
 			case "WRONG_BUCKET", "BUCKET_IS_LOCKED":
-=======
-			switch vshardError.Name {
-			case VShardErrNameWrongBucket, VShardErrNameBucketIsLocked:
->>>>>>> 097ac242
 				r.BucketReset(bucketID)
 
 				// TODO we should inspect here err.destination like lua vshard router does,
@@ -270,11 +246,7 @@
 				// So we just retry here as a temporary solution.
 				r.metrics().RetryOnCall("bucket_migrate")
 
-<<<<<<< HEAD
-				r.log().Debugf(ctx, "retrying fnc '%s' cause got vshard error: %v", fnc, vshardErr)
-=======
 				r.log().Debugf(ctx, "Retrying fnc '%s' cause got vshard error: %v", fnc, &vshardError)
->>>>>>> 097ac242
 
 				// this vshardError will be returned to a caller in case of timeout
 				err = vshardErr
@@ -284,21 +256,17 @@
 				// There is a comment why lua vshard router doesn't retry:
 				// https://github.com/tarantool/vshard/blob/b6fdbe950a2e4557f05b83bd8b846b126ec3724e/vshard/router/init.lua#L697
 				r.BucketReset(bucketID)
-<<<<<<< HEAD
 				return nil, nil, vshardErr
 			case "NON_MASTER":
 				// We don't know how to handle this case yet, so just return it for now.
 				// Here is issue for it: https://github.com/KaymeKaydex/go-vshard-router/issues/88
 				return nil, nil, vshardErr
-=======
-				return nil, nil, &vshardError
 			case VShardErrNameNonMaster:
 				// vshard.storage has returned NON_MASTER error, lua vshard router updates info about master in this case:
 				// See: https://github.com/tarantool/vshard/blob/b6fdbe950a2e4557f05b83bd8b846b126ec3724e/vshard/router/init.lua#L704.
 				// Since we use go-tarantool library, and go-tarantool library doesn't provide API to update info about current master,
 				// we just return this error as is.
-				return nil, nil, &vshardError
->>>>>>> 097ac242
+				return nil, nil, vshardErr
 			default:
 				return nil, nil, vshardErr
 			}
@@ -437,25 +405,47 @@
 	// proto for 'storage_map' method:
 	// https://github.com/tarantool/vshard/blob/8d299bfecff8bc656056658350ad48c829f9ad3f/vshard/storage/init.lua#L3158
 	for _, rsFuture := range rsFutures {
-		resp := &VShardResponse{}
-
-		err := rsFuture.future.GetTyped(resp)
+		respData, err := rsFuture.future.Get()
 		if err != nil {
 			return nil, fmt.Errorf("rs {%s} storage_map err: %v", rsFuture.uuid, err)
 		}
 
-		if resp.vshardError != nil {
-			return nil, fmt.Errorf("storage_map failed on %v: %+v", rsFuture.uuid, resp.vshardError)
-		}
-
-		if resp.assertError != nil {
+		if len(respData) < 1 {
+			return nil, fmt.Errorf("protocol violation: invalid respData length: must be >= 1, current: %d", len(respData))
+		}
+
+		if respData[0] == nil {
+			if len(respData) != 2 {
+				return nil, fmt.Errorf("protocol violation: invalid respData length when respData[0] == nil, must be = 2, current: %d", len(respData))
+			}
+
+			var assertError storageCallAssertError
+			err = mapstructure.Decode(respData[1], &assertError)
+			if err != nil {
+				// We could not decode respData[1] as assertError, so return respData[1] as is, add info why we could not decode.
+				return nil, fmt.Errorf("storage_map failed on %v: %+v (decoding to assertError failed %v)", rsFuture.uuid, respData[1], err)
+			}
+
+			return nil, fmt.Errorf("storage_map failed on %v: %+v", rsFuture.uuid, assertError)
+		}
+
+		var isVShardRespOk bool
+		err = rsFuture.future.GetTyped(&[]interface{}{&isVShardRespOk})
+		if err != nil {
+			return nil, fmt.Errorf("can't decode isVShardRespOk for storage_map response: %v", err)
+		}
+
+		if !isVShardRespOk {
 			return nil, fmt.Errorf("protocol violation: isVShardRespOk = false from storage_map: replicaset %v", rsFuture.uuid)
 		}
 
-		if resp.data == nil {
+		switch l := len(respData); l {
+		case 1:
 			idToResult[rsFuture.uuid] = nil
-		} else {
-			idToResult[rsFuture.uuid] = resp.data
+		case 2:
+			idToResult[rsFuture.uuid] = respData[1]
+		default:
+			return nil, fmt.Errorf("protocol vioaltion: invalid respData when respData[0] == true, expected 1 or 2, got %d", l)
 		}
 	}
 
