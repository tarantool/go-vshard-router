--- conflicted
+++ resolved
@@ -151,7 +151,46 @@
 	return rs.conn.Do(req, opts.PoolMode)
 }
 
-<<<<<<< HEAD
+func (rs *Replicaset) bucketsDiscoveryAsync(ctx context.Context, from uint64) *tarantool.Future {
+	const bucketsDiscoveryFnc = "vshard.storage.buckets_discovery"
+
+	var bucketsDiscoveryPaginationRequest = struct {
+		From uint64 `msgpack:"from"`
+	}{From: from}
+
+	req := tarantool.NewCallRequest(bucketsDiscoveryFnc).
+		Context(ctx).
+		Args([]interface{}{&bucketsDiscoveryPaginationRequest})
+
+	future := rs.conn.Do(req, pool.PreferRO)
+
+	return future
+}
+
+type bucketsDiscoveryResp struct {
+	Buckets  []uint64 `msgpack:"buckets"`
+	NextFrom uint64   `msgpack:"next_from"`
+}
+
+func bucketsDiscoveryWait(future *tarantool.Future) (bucketsDiscoveryResp, error) {
+	// We intentionally don't support old vshard storages that mentioned here:
+	// https://github.com/tarantool/vshard/blob/8d299bfecff8bc656056658350ad48c829f9ad3f/vshard/router/init.lua#L343
+	var resp bucketsDiscoveryResp
+
+	err := future.GetTyped(&[]interface{}{&resp})
+	if err != nil {
+		return resp, fmt.Errorf("future.GetTyped() failed: %v", err)
+	}
+
+	return resp, nil
+}
+
+func (rs *Replicaset) bucketsDiscovery(ctx context.Context, from uint64) (bucketsDiscoveryResp, error) {
+	future := rs.bucketsDiscoveryAsync(ctx, from)
+
+	return bucketsDiscoveryWait(future)
+}
+
 // CalculateEtalonBalance computes the ideal bucket count for each replicaset.
 // This iterative algorithm seeks the optimal balance within a cluster by
 // calculating the ideal bucket count for each replicaset at every step.
@@ -235,44 +274,4 @@
 	}
 
 	return nil
-=======
-func (rs *Replicaset) bucketsDiscoveryAsync(ctx context.Context, from uint64) *tarantool.Future {
-	const bucketsDiscoveryFnc = "vshard.storage.buckets_discovery"
-
-	var bucketsDiscoveryPaginationRequest = struct {
-		From uint64 `msgpack:"from"`
-	}{From: from}
-
-	req := tarantool.NewCallRequest(bucketsDiscoveryFnc).
-		Context(ctx).
-		Args([]interface{}{&bucketsDiscoveryPaginationRequest})
-
-	future := rs.conn.Do(req, pool.PreferRO)
-
-	return future
-}
-
-type bucketsDiscoveryResp struct {
-	Buckets  []uint64 `msgpack:"buckets"`
-	NextFrom uint64   `msgpack:"next_from"`
-}
-
-func bucketsDiscoveryWait(future *tarantool.Future) (bucketsDiscoveryResp, error) {
-	// We intentionally don't support old vshard storages that mentioned here:
-	// https://github.com/tarantool/vshard/blob/8d299bfecff8bc656056658350ad48c829f9ad3f/vshard/router/init.lua#L343
-	var resp bucketsDiscoveryResp
-
-	err := future.GetTyped(&[]interface{}{&resp})
-	if err != nil {
-		return resp, fmt.Errorf("future.GetTyped() failed: %v", err)
-	}
-
-	return resp, nil
-}
-
-func (rs *Replicaset) bucketsDiscovery(ctx context.Context, from uint64) (bucketsDiscoveryResp, error) {
-	future := rs.bucketsDiscoveryAsync(ctx, from)
-
-	return bucketsDiscoveryWait(future)
->>>>>>> ae612dd0
 }