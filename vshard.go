--- conflicted
+++ resolved
@@ -3,6 +3,7 @@
 import (
 	"context"
 	"fmt"
+	"sync"
 	"sync/atomic"
 	"time"
 
@@ -17,8 +18,13 @@
 type Router struct {
 	cfg Config
 
-	idToReplicaset   map[uuid.UUID]*Replicaset
-	routeMap         []*Replicaset
+	idToReplicaset map[uuid.UUID]*Replicaset
+	routeMap       []*Replicaset
+	searchLock     struct {
+		mu        sync.Mutex // запись для per bucket
+		perBucket []chan struct{}
+	}
+
 	knownBucketCount atomic.Int32
 
 	// ----------------------- Map-Reduce -----------------------
@@ -45,15 +51,8 @@
 	Metrics          MetricsProvider  // Metrics is not required
 	TopologyProvider TopologyProvider // TopologyProvider is required provider
 
-<<<<<<< HEAD
-	TopologyProvider TopologyProvider
-	//Replicasets      map[ReplicasetInfo][]InstanceInfo
-
-	DiscoveryTimeout time.Duration
-=======
 	// Discovery
 	DiscoveryTimeout time.Duration // DiscoveryTimeout is timeout between cron discovery job; by default there is no timeout
->>>>>>> 118a7b49
 	DiscoveryMode    DiscoveryMode
 
 	TotalBucketCount uint64
@@ -87,9 +86,13 @@
 	}
 
 	router := &Router{
-		cfg:              cfg,
-		idToReplicaset:   make(map[uuid.UUID]*Replicaset),
-		routeMap:         make([]*Replicaset, cfg.TotalBucketCount+1),
+		cfg:            cfg,
+		idToReplicaset: make(map[uuid.UUID]*Replicaset),
+		routeMap:       make([]*Replicaset, cfg.TotalBucketCount+1),
+		searchLock: struct {
+			mu        sync.Mutex
+			perBucket []chan struct{}
+		}{mu: sync.Mutex{}, perBucket: make([]chan struct{}, cfg.TotalBucketCount+1)},
 		knownBucketCount: atomic.Int32{},
 	}
 
